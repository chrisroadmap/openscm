<<<<<<< HEAD
.PHONY: checks check-docs clean clean-notebooks coverage docs format test test-all test-notebooks
=======
.PHONY: black checks clean coverage docs flake8 isort publish-on-pypi test test-all test-pypi-install
.DEFAULT_GOAL := help

define PRINT_HELP_PYSCRIPT
import re, sys

for line in sys.stdin:
	match = re.match(r'^([a-zA-Z_-]+):.*?## (.*)$$', line)
	if match:
		target, help = match.groups()
		print("%-20s %s" % (target, help))
endef
export PRINT_HELP_PYSCRIPT

help:
	@python -c "$$PRINT_HELP_PYSCRIPT" < $(MAKEFILE_LIST)

black: venv  ## apply black formatter to source and tests
	@status=$$(git status --porcelain openscm tests); \
	if test "x$${status}" = x; then \
		./venv/bin/black --exclude _version.py setup.py openscm tests; \
	else \
		echo Not trying any formatting. Working directory is dirty ... >&2; \
	fi;
>>>>>>> c46ca4e4

checks: venv  ## run all the checks
	@echo "=== bandit ==="; ./venv/bin/bandit -c .bandit.yml -r openscm || echo "--- bandit failed ---" >&2; \
		echo "\n\n=== black ==="; ./venv/bin/black --check openscm tests setup.py --exclude openscm/_version.py || echo "--- black failed ---" >&2; \
		echo "\n\n=== flake8 ==="; ./venv/bin/flake8 openscm tests setup.py || echo "--- flake8 failed ---" >&2; \
		echo "\n\n=== isort ==="; ./venv/bin/isort --check-only --quiet --recursive openscm tests setup.py || echo "--- isort failed ---" >&2; \
		echo "\n\n=== mypy ==="; ./venv/bin/mypy openscm || echo "--- mypy failed ---" >&2; \
		echo "\n\n=== pydocstyle ==="; ./venv/bin/pydocstyle openscm || echo "--- pydocstyle failed ---" >&2; \
		echo "\n\n=== pylint ==="; ./venv/bin/pylint openscm || echo "--- pylint failed ---" >&2; \
		echo "\n\n=== notebook tests ==="; ./venv/bin/pytest notebooks -r a --nbval --sanitize tests/notebook-tests.cfg || echo "--- notebook tests failed ---" >&2; \
		echo "\n\n=== tests ==="; ./venv/bin/pytest tests -r a --cov=openscm --cov-report='' \
			&& ./venv/bin/coverage report --fail-under=100 || echo "--- tests failed ---" >&2; \
		echo "\n\n=== sphinx ==="; ./venv/bin/sphinx-build -M html docs docs/build -EW || echo "--- sphinx failed ---" >&2

check-docs: venv  ## check that the docs build successfully
	./venv/bin/sphinx-build -M html docs docs/build -En

clean:  ## remove the virtual environment
	@rm -rf venv

define clean_notebooks_code
	(.cells[] | select(has("execution_count")) | .execution_count) = 0 \
	| (.cells[] | select(has("outputs")) | .outputs[] | select(has("execution_count")) | .execution_count) = 0 \
	| .metadata = {"language_info": {"name": "python", "pygments_lexer": "ipython3"}} \
	| .cells[].metadata = {}
endef

clean-notebooks: venv  ## clean the notebooks of spurious changes to prepare for a PR
	@tmp=$$(mktemp); \
	for notebook in notebooks/*.ipynb; do \
		jq --indent 1 '${clean_notebooks_code}' "$${notebook}" > "$${tmp}"; \
		cp "$${tmp}" "$${notebook}"; \
	done; \
	rm "$${tmp}"

coverage: venv  ## run all the tests and show code coverage
	./venv/bin/pytest tests -r a --cov=openscm --cov-report='' --durations=10
	./venv/bin/coverage html
	./venv/bin/coverage report --show-missing

docs: venv  ## build the docs
	./venv/bin/sphinx-build -M html docs docs/build

<<<<<<< HEAD
format: venv clean-notebooks
=======
isort: venv  ## format the imports in the source and tests
>>>>>>> c46ca4e4
	./venv/bin/isort --recursive openscm tests setup.py
	./venv/bin/black openscm tests setup.py --exclude openscm/_version.py

<<<<<<< HEAD
test-all: test test-notebooks
=======
publish-on-pypi: venv  ## publish a release on PyPI
	-rm -rf build dist
	@status=$$(git status --porcelain); \
	if test "x$${status}" = x; then \
		./venv/bin/python setup.py bdist_wheel --universal; \
		./venv/bin/twine upload dist/*; \
	else \
		echo Working directory is dirty >&2; \
	fi;
>>>>>>> c46ca4e4

test: venv  ## run all the tests
	./venv/bin/pytest -sx tests

test-notebooks: venv  ## test all the notebooks
	./venv/bin/pytest notebooks -r a --nbval --sanitize tests/notebook-tests.cfg

<<<<<<< HEAD
venv: setup.py
=======
test-all: test test-notebooks  ## run the testsuite and the notebook tests

test-pypi-install: venv  ## test openscm installs from the test PyPI server
	$(eval TEMPVENV := $(shell mktemp -d))
	python3 -m venv $(TEMPVENV)
	$(TEMPVENV)/bin/pip install pip --upgrade
	$(TEMPVENV)/bin/pip install openscm
	$(TEMPVENV)/bin/python -c "import sys; sys.path.remove(''); import openscm; print(openscm.__version__)"

venv: setup.py  ## install a development virtual environment
>>>>>>> c46ca4e4
	[ -d ./venv ] || python3 -m venv ./venv
	./venv/bin/pip install --upgrade pip
	./venv/bin/pip install -e .[dev]
	touch venv<|MERGE_RESOLUTION|>--- conflicted
+++ resolved
@@ -1,7 +1,4 @@
-<<<<<<< HEAD
-.PHONY: checks check-docs clean clean-notebooks coverage docs format test test-all test-notebooks
-=======
-.PHONY: black checks clean coverage docs flake8 isort publish-on-pypi test test-all test-pypi-install
+.PHONY: black checks clean clean-notebooks coverage docs flake8 format publish-on-pypi test test-all test-pypi-install
 .DEFAULT_GOAL := help
 
 define PRINT_HELP_PYSCRIPT
@@ -25,7 +22,6 @@
 	else \
 		echo Not trying any formatting. Working directory is dirty ... >&2; \
 	fi;
->>>>>>> c46ca4e4
 
 checks: venv  ## run all the checks
 	@echo "=== bandit ==="; ./venv/bin/bandit -c .bandit.yml -r openscm || echo "--- bandit failed ---" >&2; \
@@ -69,17 +65,10 @@
 docs: venv  ## build the docs
 	./venv/bin/sphinx-build -M html docs docs/build
 
-<<<<<<< HEAD
 format: venv clean-notebooks
-=======
-isort: venv  ## format the imports in the source and tests
->>>>>>> c46ca4e4
 	./venv/bin/isort --recursive openscm tests setup.py
 	./venv/bin/black openscm tests setup.py --exclude openscm/_version.py
 
-<<<<<<< HEAD
-test-all: test test-notebooks
-=======
 publish-on-pypi: venv  ## publish a release on PyPI
 	-rm -rf build dist
 	@status=$$(git status --porcelain); \
@@ -89,17 +78,13 @@
 	else \
 		echo Working directory is dirty >&2; \
 	fi;
->>>>>>> c46ca4e4
 
-test: venv  ## run all the tests
+test: venv
 	./venv/bin/pytest -sx tests
 
-test-notebooks: venv  ## test all the notebooks
+test-notebooks: venv
 	./venv/bin/pytest notebooks -r a --nbval --sanitize tests/notebook-tests.cfg
 
-<<<<<<< HEAD
-venv: setup.py
-=======
 test-all: test test-notebooks  ## run the testsuite and the notebook tests
 
 test-pypi-install: venv  ## test openscm installs from the test PyPI server
@@ -110,7 +95,6 @@
 	$(TEMPVENV)/bin/python -c "import sys; sys.path.remove(''); import openscm; print(openscm.__version__)"
 
 venv: setup.py  ## install a development virtual environment
->>>>>>> c46ca4e4
 	[ -d ./venv ] || python3 -m venv ./venv
 	./venv/bin/pip install --upgrade pip
 	./venv/bin/pip install -e .[dev]
