class _AdapterTester:
    """
    Base class for adapter testing.

    At minimum, a new adapter should define a subclass of this class called,
    ``AdapterXTester`` which has ``tadapter`` set to the adapter to be tested. This
    ensures that the new adapter is subject to all of OpenSCM's minimum requirements
    whilst giving authors the ability to tweak the tests as necessary for their specific
    adapter.
    """

    tadapter = None
    """
    Adapter to test
    """

    def test_initialize(self, test_adapter):
        test_adapter._initialize_model()

    def test_shutdown(self, test_adapter):
        """
        Test the adapter can be shutdown.

        Extra tests can be adapted depending on what the adapter should actually
        do on shutdown.
        """
        del test_adapter

    def test_initialize_model_input(self, test_adapter):
        """
        Test that initalizing model input does as intended.
        """
        assert not test_adapter._initialized
        test_adapter.initialize_model_input()
        assert test_adapter._initialized

<<<<<<< HEAD
=======
    def test_initialize_model_input_non_model_parameter(self, test_adapter):
        tname = ("junk",)
        test_adapter._parameters.scalar(tname, "K", writable=True).value = 4
        test_adapter.initialize_model_input()
        # TODO test that "junk" has not been used

>>>>>>> c46ca4e4
    def test_initialize_run_parameters(self, test_adapter, test_run_parameters):
        """
        Test that initalizing run parameters does as intended.
        """
        assert not test_adapter._initialized
        test_adapter.initialize_run_parameters(
            test_run_parameters.start_time, test_run_parameters.stop_time
        )
        assert test_adapter._initialized

<<<<<<< HEAD
=======
    def test_initialize_run_parameters_non_model_parameter(
        self, test_adapter, test_run_parameters
    ):
        tname = ("junk",)
        test_adapter._parameters.scalar(tname, "K", writable=True).value = 4
        test_adapter.initialize_run_parameters(
            test_run_parameters.start_time, test_run_parameters.stop_time
        )
        # TODO see test_initialize_model_input_non_model_parameter

>>>>>>> c46ca4e4
    def test_run(self, test_adapter, test_run_parameters):
        test_adapter.initialize_model_input()
        test_adapter.initialize_run_parameters(
            test_run_parameters.start_time, test_run_parameters.stop_time
        )
        self.prepare_run_input(
            test_adapter, test_run_parameters.start_time, test_run_parameters.stop_time
        )
        test_adapter.reset()
        test_adapter.run()

    def test_step(self, test_adapter, test_run_parameters):
        test_adapter.initialize_model_input()
        test_adapter.initialize_run_parameters(
            test_run_parameters.start_time, test_run_parameters.stop_time
        )
        self.prepare_run_input(
            test_adapter, test_run_parameters.start_time, test_run_parameters.stop_time
        )
        test_adapter.reset()
        assert test_adapter._current_time == test_run_parameters.start_time
        try:
            new_time = test_adapter.step()
            assert new_time > test_run_parameters.start_time
        except NotImplementedError:
            pass

    def prepare_run_input(self, test_adapter, start_time, stop_time):
        """
        Overload this in your adapter test if you need to set required input parameters.
        This method is called directly after ``test_adapter.initialize_run_parameters``
        and before ``test_adapter.run`` or ``test_adapter.step`` during tests.
        """
        pass<|MERGE_RESOLUTION|>--- conflicted
+++ resolved
@@ -34,15 +34,6 @@
         test_adapter.initialize_model_input()
         assert test_adapter._initialized
 
-<<<<<<< HEAD
-=======
-    def test_initialize_model_input_non_model_parameter(self, test_adapter):
-        tname = ("junk",)
-        test_adapter._parameters.scalar(tname, "K", writable=True).value = 4
-        test_adapter.initialize_model_input()
-        # TODO test that "junk" has not been used
-
->>>>>>> c46ca4e4
     def test_initialize_run_parameters(self, test_adapter, test_run_parameters):
         """
         Test that initalizing run parameters does as intended.
@@ -53,19 +44,6 @@
         )
         assert test_adapter._initialized
 
-<<<<<<< HEAD
-=======
-    def test_initialize_run_parameters_non_model_parameter(
-        self, test_adapter, test_run_parameters
-    ):
-        tname = ("junk",)
-        test_adapter._parameters.scalar(tname, "K", writable=True).value = 4
-        test_adapter.initialize_run_parameters(
-            test_run_parameters.start_time, test_run_parameters.stop_time
-        )
-        # TODO see test_initialize_model_input_non_model_parameter
-
->>>>>>> c46ca4e4
     def test_run(self, test_adapter, test_run_parameters):
         test_adapter.initialize_model_input()
         test_adapter.initialize_run_parameters(
@@ -91,12 +69,4 @@
             new_time = test_adapter.step()
             assert new_time > test_run_parameters.start_time
         except NotImplementedError:
-            pass
-
-    def prepare_run_input(self, test_adapter, start_time, stop_time):
-        """
-        Overload this in your adapter test if you need to set required input parameters.
-        This method is called directly after ``test_adapter.initialize_run_parameters``
-        and before ``test_adapter.run`` or ``test_adapter.step`` during tests.
-        """
-        pass+            pass